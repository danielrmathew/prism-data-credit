--- conflicted
+++ resolved
@@ -129,11 +129,9 @@
     <section id="results">
             <h2>Results</h2>
             <div class="image-container">
-<<<<<<< HEAD
-                <img src="../q2_result/roc_auc_cs_models.png" alt="Results">
-=======
+
                 <img src="figures/roc_auc_cs_models.png" alt="Results">
->>>>>>> 7247c1d7fb17e5a6f5a26de0b05d1b01d1a27d97
+
             </div>
     <p>The ROC curves below illustrate the trade-off between the true positive rate and the false positive rate for each model. The AUC scores indicate overall model performance, with higher values reflecting better predictive power.</p>
 
